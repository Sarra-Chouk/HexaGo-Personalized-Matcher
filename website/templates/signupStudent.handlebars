<!DOCTYPE html>
<html lang="en">

<head>
    <meta charset="UTF-8" />
    <meta name="viewport" content="width=device-width, initial-scale=1.0" />
    <title>Student Signup</title>

    <link rel="stylesheet" href="https://cdn.jsdelivr.net/npm/bootstrap@5.3.0-alpha1/dist/css/bootstrap.min.css" />
    <script src="https://kit.fontawesome.com/a076d05399.js" crossorigin="anonymous"></script>
    <style>
        html,
        body {
            height: 100%;
            width: 100%;
            margin: 0;
<<<<<<< HEAD
            background: linear-gradient(135deg, rgb(69, 28, 113), rgb(19, 72, 163));
=======
            background: linear-gradient(135deg,rgb(69, 28, 113),rgb(19, 72, 163));
>>>>>>> f906c141
            font-family: 'Arial', sans-serif;
            display: flex;
            align-items: center;
            justify-content: center;
            overflow: auto;
        }

        .form-container {
            background-color: #fff;
            color: #333;
            min-height: 95vh;
            padding: 2rem;
            margin-top: 0px;
            margin-bottom: 4%;
            margin-left: 20px;
            margin-right: 20px;
            border-radius: 8px;
            box-shadow: 0 4px 6px rgba(0, 0, 0, 0.1);
            width: 100%;
            max-width: 900px;
            overflow-y: auto;
        }

        .form-wrapper {
            max-width: 800px;
            margin: 0 auto;
        }

        .form-title {
            text-align: center;
            margin-bottom: 1.5rem;
        }

        .btn-primary {
            background-color: #6a11cb;
            border: none;
        }

        .btn-primary:hover {
            background-color: #2575fc;
        }

        .form-text a {
            color: #2575fc;
            text-decoration: none;
        }

        .input-group-text {
            cursor: pointer;
        }

        .dropdown-container {
            position: relative;
            overflow: visible;
        }

        .custom-multiselect {
            display: flex;
            flex-wrap: wrap;
            gap: 5px;
            min-height: 38px;
            align-items: center;
            padding: 5px;
            border: 1px solid #ced4da;
            border-radius: 5px;
            background-color: #fff;
            cursor: pointer;
        }

        .custom-multiselect .selected-item {
            background: #6a11cb;
            color: white;
            padding: 5px 10px;
            border-radius: 5px;
            display: flex;
            align-items: center;
        }

        .custom-multiselect .selected-item span {
            margin-left: 5px;
            cursor: pointer;
        }

        .dropdown-options {
            display: none;
            position: absolute;
            top: 100%;
            left: 0;
            width: 100%;
            background: white;
            border: 1px solid #ced4da;
            max-height: 200px;
            overflow-y: auto;
            z-index: 1000;
        }

        .dropdown-options div {
            padding: 8px;
            cursor: pointer;
        }

        .dropdown-options div:hover {
            background: #6a11cb;
            color: white;
        }

        .mb-6 {
            margin-bottom: 6rem !important;
        }
    </style>
</head>

<body>
    <div class="form-container">
        <div class="form-wrapper">
            <h2 class="form-title">Student Signup</h2>
<<<<<<< HEAD
            <form action="/signupStudent" method="POST">
=======
            <p class="text-muted" style="text-align: center;">Create your account</p>
            {{#if message}}
            <div class="alert text-center {{#ifEquals type 
                'success'}}alert-success{{else}}alert-danger{{/ifEquals}}">
                {{message}}
            </div>
            {{/if}}            
            <form action="/sign-up-student" method="POST">
>>>>>>> f906c141
                <!-- Name -->
                <div class="mb-2">
                    <label for="username" class="form-label">Name <span style="color: red;">*</span></label>
                    <input type="text" class="form-control" id="username" name="username"
                        placeholder="Enter your full name" required />
<<<<<<< HEAD
                              
=======
>>>>>>> f906c141
                </div>

                <!-- Email -->
                <div class="mb-4">
                    <label for="email" class="form-label">Email Address <span style="color: red;">*</span></label>
                    <input type="email" class="form-control" id="email" name="email" placeholder="Enter your email"
                        required />
                </div>

                <!-- Password -->
                <div class="mb-4">
                    <label for="password" class="form-label">Password <span style="color: red;">*</span></label>
                    <div class="input-group">
                        <span class="input-group-text" onclick="togglePassword('password')">
                            <img src="/show.jpg" alt="Show Password" id="password-icon"
                                style="width: 20px; cursor: pointer;">
                        </span>
                        <input type="password" class="form-control" id="password" name="password"
                            placeholder="Create a password" required />
                    </div>
                </div>

                <!-- Confirm Password -->
                <div class="mb-4">
                    <label for="confirmPassword" class="form-label">Confirm Password <span
                            style="color: red;">*</span></label>
                    <div class="input-group">
                        <span class="input-group-text" onclick="togglePassword('confirmPassword')">
                            <img src="/show.jpg" alt="Show Password" id="confirmPassword-icon"
                                style="width: 20px; cursor: pointer;">
                        </span>
                        <input type="password" class="form-control" id="confirmPassword" name="confirmPassword"
                            placeholder="Confirm your password" required />
                    </div>
                </div>

                <!-- Nationality -->
                <div class="mb-4 dropdown-container">
                    <label for="nationality" class="form-label">Nationality <span style="color: red;">*</span></label>
                    <div class="custom-multiselect" id="nationality" onclick="toggleDropdown('nationalityOptions')">
                    </div>
                    <div class="dropdown-options" id="nationalityOptions"></div>
                    <input type="hidden" id="nationalityHidden" name="nationality" required>
                </div>

                <!-- Country -->
                <div class="mb-4 dropdown-container">
                    <label for="country" class="form-label">Country <span style="color: red;">*</span></label>
                    <div class="custom-multiselect" id="country" onclick="toggleDropdown('countryOptions')">
                    </div>
                    <div class="dropdown-options" id="countryOptions"></div>
                    <input type="hidden" id="countryHidden" name="country" required>
                </div>

                <!-- City -->
                <div class="mb-4 dropdown-container">
                    <label for="city" class="form-label">City <span style="color: red;">*</span></label>
                    <div class="custom-multiselect" id="city" onclick="toggleDropdown('cityOptions')">
                    </div>
                    <div class="dropdown-options" id="cityOptions"></div>
                    <input type="hidden" id="cityHidden" name="city" required>
                </div>

                <!-- Languages -->
                <div class="mb-4 dropdown-container">
<<<<<<< HEAD
                    <label for="languages" class="form-label">Languages You Know <span
                            style="color: red;">*</span></label>
=======
                    <label for="languages" class="form-label">Languages You Know <span style="color: red;">*</span></label>
>>>>>>> f906c141
                    <div class="custom-multiselect" id="languages" onclick="toggleDropdown('languagesOptions')"></div>
                    <div class="dropdown-options" id="languagesOptions"></div>
                    <input type="hidden" id="languagesHidden" name="languages">
                </div>

                <!-- Level of Education -->
                <div class="mb-4 dropdown-container">
                    <label for="education" class="form-label">Level of Education <span
                            style="color: red;">*</span></label>
                    <div class="custom-multiselect" id="education" onclick="toggleDropdown('educationOptions')"></div>
                    <div class="dropdown-options" id="educationOptions"></div>
                    <input type="hidden" id="educationHidden" name="education">
                </div>

                <!-- Field of Study -->
                <div class="mb-4 dropdown-container">
                    <label for="fields" class="form-label">Field of Study <span
                        style="color: red;">*</span></label>
                    <div class="custom-multiselect" id="fields" onclick="toggleDropdown('fieldsOptions')">
                        Select a Field
                    </div>
                    <div class="dropdown-options" id="fieldsOptions"></div>
                    <input type="hidden" id="fieldsHidden" name="field">
                </div>

                <!-- Field of Study -->
                <div class="mb-4 dropdown-container">
                    <label for="fields" class="form-label">Field of Study <span style="color: red;">*</span></label>
                    <div class="custom-multiselect" id="fields" onclick="toggleDropdown('fieldsOptions')">
                        Select a Field
                    </div>
                    <div class="dropdown-options" id="fieldsOptions"></div>
                    <input type="hidden" id="fieldsHidden" name="field">
                </div>

                <!-- GPA -->
                <div class="mb-4">
                    <label for="gpa" class="form-label">GPA</label>
                    <input type="text" class="form-control" id="gpa" name="gpa" placeholder="Enter your GPA" />
                </div>

                <!-- Needs and Necessities -->
                <div class="mb-4 dropdown-container">
                    <label for="needs" class="form-label">Needs and Necessities</label>
                    <div class="custom-multiselect" id="needs" onclick="toggleDropdown('needsOptions')"></div>
                    <div class="dropdown-options" id="needsOptions"></div>
                    <input type="hidden" id="needsHidden" name="needs">
                </div>
                
                <!-- File Upload: Most Recent Transcript -->
                <div class="mb-5">
                    <label for="transcript" class="form-label">Most Recent Transcript</label>
                    <input type="file" class="form-control" id="transcript" name="transcript"
                        accept=".pdf,.doc,.docx,.jpg,.png" />
                </div>

                <!-- File Upload: Most Recent Transcript -->
                <div class="mb-5">
                    <label for="transcript" class="form-label">Most Recent Transcript</label>
                    <input type="file" class="form-control" id="transcript" name="transcript"
                        accept=".pdf,.doc,.docx,.jpg,.png" />
                </div>

                <button type="submit" class="btn btn-primary w-100">Sign Up</button>

                <p class="text-center mt-3">
                    Already have an account? <a href="/login" class="text-decoration-none">Login here</a>
                </p>
            </form>
        </div>
    </div>

    <script>
        function togglePassword(fieldId) {
            const inputField = document.getElementById(fieldId);
            const icon = document.querySelector(`#${fieldId}-icon`);

            if (inputField.type === "password") {
                inputField.type = "text";
                icon.src = "/hide.png";
                icon.alt = "Hide Password";
            } else {
                inputField.type = "password";
                icon.src = "/show.jpg";
                icon.alt = "Show Password";
            }
        }
        function toggleDropdown(id) {
            document.getElementById(id).style.display =
                document.getElementById(id).style.display === "block" ? "none" : "block";
        }

        function selectSingleOption(fieldId, value) {
            const container = document.getElementById(fieldId);
            const hiddenInput = document.getElementById(fieldId + "Hidden");

            container.innerHTML = value;
            hiddenInput.value = value;

            const optionsDiv = document.getElementById(fieldId + "Options");
            optionsDiv.style.display = "none";

            if (fieldId === "country") {
                populateDropdown("cityOptions", citiesByCountry[value] || [], true);
                document.getElementById("city").innerHTML = "";
                document.getElementById("cityHidden").value = "";
            }
        }

        function selectMultipleOptions(id, value) {
            const container = document.getElementById(id);
            const optionsDiv = document.getElementById(id + "Options");
            const hiddenInput = document.getElementById(id + "Hidden"); // Get corresponding hidden input
        
            if ([...container.children].some(child => child.textContent.includes(value))) {
                return; // Prevent duplicate selections
            }
        
            const item = document.createElement("div");
            item.classList.add("selected-item");
            item.textContent = value;
        
            const removeBtn = document.createElement("span");
            removeBtn.textContent = " ✖";
            removeBtn.style.cursor = "pointer";
            removeBtn.onclick = function () {
                container.removeChild(item);
                updateHiddenInput(hiddenInput, container);
            };
        
            item.appendChild(removeBtn);
            container.appendChild(item);
            optionsDiv.style.display = "none";
        
            updateHiddenInput(hiddenInput, container);
        }
        
        function updateHiddenInput(hiddenInput, container) {
            const selectedValues = [...container.children].map(child =>
                child.textContent.replace(" ✖", "")
            );
            hiddenInput.value = selectedValues.join(",");
        }
        

        const nationalities = [
            "American", "British", "Canadian", "French", "German", "Indian", "Chinese",
            "Japanese", "Brazilian", "Mexican", "Australian", "Italian", "Spanish"
        ];
        const countries = [
            "United States", "Canada", "United Kingdom", "France", "Germany", "India", "China",
            "Japan", "Brazil", "Mexico", "Australia", "Italy", "Spain", "South Africa", "Russia"
        ];
        const citiesByCountry = {
            "United States": ["New York", "Los Angeles", "Chicago", "Houston"],
            "Canada": ["Toronto", "Vancouver", "Montreal"],
            "United Kingdom": ["London", "Manchester", "Birmingham"],
            "France": ["Paris", "Lyon", "Marseille"],
            "Germany": ["Berlin", "Munich", "Hamburg"],
            "India": ["Delhi", "Mumbai", "Bangalore"],
            "China": ["Beijing", "Shanghai", "Shenzhen"],
            "Japan": ["Tokyo", "Osaka", "Kyoto"],
            "Brazil": ["São Paulo", "Rio de Janeiro", "Brasília"],
            "Mexico": ["Mexico City", "Guadalajara", "Monterrey"],
            "Australia": ["Sydney", "Melbourne", "Brisbane"],
            "Italy": ["Rome", "Milan", "Naples"],
            "Spain": ["Madrid", "Barcelona", "Valencia"],
            "Qatar": ["Doha", "Al Rayyan", "Al Wakrah"]
        };
        const languages = ["English", "Spanish", "French", "German", "Arabic"];
        const educationLevels = ["Undergraduate", "Graduate", "Research"];
        const fields = ["Art", "Business", "Chemistry", "Computer Science", "Education", "Engineering", "Law"];
        const needs = ["Financial Aid", "Accessibility Services", "Counseling Services", "Accommodation"];

        function populateDropdown(id, items, isSingleSelect = false) {
<<<<<<< HEAD
                const dropdown = document.getElementById(id);
                dropdown.innerHTML = ""; 

                items.forEach(item => {
                    const option = document.createElement("div");
                    option.textContent = item;
                    option.style.padding = "8px";
                    option.style.cursor = "pointer";

                    option.onclick = function () {
                        if (isSingleSelect) {
                            selectSingleOption(id.replace("Options", ""), item); 
                        } else {
                            selectMultipleOptions(id.replace("Options", ""), item);
                        }
                    };

                    dropdown.appendChild(option);
                });
            }

        populateDropdown("nationalityOptions", nationalities, true);
        populateDropdown("countryOptions", countries, true)
        populateDropdown("languagesOptions", languages);
        populateDropdown("educationOptions", educationLevels, true);
        populateDropdown("fieldsOptions", fields, true);
=======
            const dropdown = document.getElementById(id);
            dropdown.innerHTML = ""; 

            items.forEach(item => {
                const option = document.createElement("div");
                option.textContent = item;
                option.style.padding = "8px";
                option.style.cursor = "pointer";

                option.onclick = function () {
                    if (isSingleSelect) {
                        selectSingleOption(id.replace("Options", ""), item); 
                    } else {
                        selectMultipleOptions(id.replace("Options", ""), item);
                    }
                };

                dropdown.appendChild(option);
            });
        }

        populateDropdown("nationalityOptions", nationalities, true);
        populateDropdown("countryOptions", countries, true);
        populateDropdown("languagesOptions", languages);
        populateDropdown("educationOptions", educationLevels, true);
        populateDropdown("fieldsOptions", fields, true);    
>>>>>>> f906c141
        populateDropdown("needsOptions", needs);
    </script>

</body>

</html><|MERGE_RESOLUTION|>--- conflicted
+++ resolved
@@ -14,11 +14,7 @@
             height: 100%;
             width: 100%;
             margin: 0;
-<<<<<<< HEAD
-            background: linear-gradient(135deg, rgb(69, 28, 113), rgb(19, 72, 163));
-=======
             background: linear-gradient(135deg,rgb(69, 28, 113),rgb(19, 72, 163));
->>>>>>> f906c141
             font-family: 'Arial', sans-serif;
             display: flex;
             align-items: center;
@@ -135,9 +131,6 @@
     <div class="form-container">
         <div class="form-wrapper">
             <h2 class="form-title">Student Signup</h2>
-<<<<<<< HEAD
-            <form action="/signupStudent" method="POST">
-=======
             <p class="text-muted" style="text-align: center;">Create your account</p>
             {{#if message}}
             <div class="alert text-center {{#ifEquals type 
@@ -146,16 +139,11 @@
             </div>
             {{/if}}            
             <form action="/sign-up-student" method="POST">
->>>>>>> f906c141
                 <!-- Name -->
                 <div class="mb-2">
                     <label for="username" class="form-label">Name <span style="color: red;">*</span></label>
                     <input type="text" class="form-control" id="username" name="username"
                         placeholder="Enter your full name" required />
-<<<<<<< HEAD
-                              
-=======
->>>>>>> f906c141
                 </div>
 
                 <!-- Email -->
@@ -221,12 +209,7 @@
 
                 <!-- Languages -->
                 <div class="mb-4 dropdown-container">
-<<<<<<< HEAD
-                    <label for="languages" class="form-label">Languages You Know <span
-                            style="color: red;">*</span></label>
-=======
                     <label for="languages" class="form-label">Languages You Know <span style="color: red;">*</span></label>
->>>>>>> f906c141
                     <div class="custom-multiselect" id="languages" onclick="toggleDropdown('languagesOptions')"></div>
                     <div class="dropdown-options" id="languagesOptions"></div>
                     <input type="hidden" id="languagesHidden" name="languages">
@@ -252,16 +235,6 @@
                     <input type="hidden" id="fieldsHidden" name="field">
                 </div>
 
-                <!-- Field of Study -->
-                <div class="mb-4 dropdown-container">
-                    <label for="fields" class="form-label">Field of Study <span style="color: red;">*</span></label>
-                    <div class="custom-multiselect" id="fields" onclick="toggleDropdown('fieldsOptions')">
-                        Select a Field
-                    </div>
-                    <div class="dropdown-options" id="fieldsOptions"></div>
-                    <input type="hidden" id="fieldsHidden" name="field">
-                </div>
-
                 <!-- GPA -->
                 <div class="mb-4">
                     <label for="gpa" class="form-label">GPA</label>
@@ -276,13 +249,6 @@
                     <input type="hidden" id="needsHidden" name="needs">
                 </div>
                 
-                <!-- File Upload: Most Recent Transcript -->
-                <div class="mb-5">
-                    <label for="transcript" class="form-label">Most Recent Transcript</label>
-                    <input type="file" class="form-control" id="transcript" name="transcript"
-                        accept=".pdf,.doc,.docx,.jpg,.png" />
-                </div>
-
                 <!-- File Upload: Most Recent Transcript -->
                 <div class="mb-5">
                     <label for="transcript" class="form-label">Most Recent Transcript</label>
@@ -402,34 +368,6 @@
         const needs = ["Financial Aid", "Accessibility Services", "Counseling Services", "Accommodation"];
 
         function populateDropdown(id, items, isSingleSelect = false) {
-<<<<<<< HEAD
-                const dropdown = document.getElementById(id);
-                dropdown.innerHTML = ""; 
-
-                items.forEach(item => {
-                    const option = document.createElement("div");
-                    option.textContent = item;
-                    option.style.padding = "8px";
-                    option.style.cursor = "pointer";
-
-                    option.onclick = function () {
-                        if (isSingleSelect) {
-                            selectSingleOption(id.replace("Options", ""), item); 
-                        } else {
-                            selectMultipleOptions(id.replace("Options", ""), item);
-                        }
-                    };
-
-                    dropdown.appendChild(option);
-                });
-            }
-
-        populateDropdown("nationalityOptions", nationalities, true);
-        populateDropdown("countryOptions", countries, true)
-        populateDropdown("languagesOptions", languages);
-        populateDropdown("educationOptions", educationLevels, true);
-        populateDropdown("fieldsOptions", fields, true);
-=======
             const dropdown = document.getElementById(id);
             dropdown.innerHTML = ""; 
 
@@ -456,7 +394,6 @@
         populateDropdown("languagesOptions", languages);
         populateDropdown("educationOptions", educationLevels, true);
         populateDropdown("fieldsOptions", fields, true);    
->>>>>>> f906c141
         populateDropdown("needsOptions", needs);
     </script>
 

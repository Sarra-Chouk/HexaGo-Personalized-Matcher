--- conflicted
+++ resolved
@@ -476,33 +476,21 @@
  */
 app.get("/api/matches", attachSessionData, async (req, res) => {
     try {
-<<<<<<< HEAD
-        const userId = req.userId;
-        const user = await business.getUserById(userId);
-=======
         const message = req.query.message
         const type = req.query.type
         const userId = req.userIds
         const user = await business.getUserById(userId)
 
-        res.render("myMatches")
->>>>>>> f906c141
-
         if (!user || user.type !== "University") {
             return res.status(403).json({ error: "Only universities can access this route." });
         }
 
-<<<<<<< HEAD
         const matches = await business.getUniversityMatches(user);
         res.json({ matches });
-=======
+
         console.error("Error fetching matches data:", err.message)
         res.status(500).send("An error occurred while loading your matches.")
->>>>>>> f906c141
-
-    } catch (error) {
-        console.error("Error fetching matches:", error.message);
-        res.status(500).json({ error: "An error occurred while fetching matches." });
+
     }
 });
 

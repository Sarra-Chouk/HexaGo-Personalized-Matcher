--- conflicted
+++ resolved
@@ -124,11 +124,6 @@
             margin-bottom: 6rem !important;
         }
 
-<<<<<<< HEAD
-        .form-title {
-            
-        }
-=======
         .add-field-button {
             cursor: pointer;
             color: #007bff;
@@ -143,7 +138,6 @@
         .new-field-container {
             margin-top: 15px;
         }
->>>>>>> f906c141
     </style>
 </head>
 
@@ -232,46 +226,6 @@
                         style="color: red;">*</span></label>
                 <div class="custom-multiselect" id="services" onclick="toggleDropdown('servicesOptions')"></div>
                 <div class="dropdown-options" id="servicesOptions"></div>
-<<<<<<< HEAD
-            </div>
-
-            <div id="fieldsContainer">
-                <!-- Offered Program -->
-                <div class="mb-4 dropdown-container">
-                    <label for="program" class="form-label">Offered Program <span style="color: red;">*</span></label>
-                    <div class="custom-multiselect" id="program" onclick="toggleDropdown('programOptions')">
-                        Select a Program
-                    </div>
-                    <div class="dropdown-options" id="programOptions"></div>
-                    <input type="hidden" id="programHidden" name="program" required>
-                </div>
-
-                <!-- Available Fields -->
-                <div class="mb-4 dropdown-container">
-                    <label for="availableFields" class="form-label">Available Fields</label>
-                    <div class="custom-multiselect" id="availableFields" onclick="toggleDropdown('availableFieldsOptions')">
-                        Select a Field
-                    </div>
-                    <div class="dropdown-options" id="availableFieldsOptions"></div>
-                    <input type="hidden" id="availableFieldsHidden" name="availableFields">
-                </div>
-
-                <!-- Languages -->
-                <div class="mb-4 dropdown-container">
-                    <label for="languages" class="form-label">Languages of Instruction <span
-                            style="color: red;">*</span></label>
-                    <div class="custom-multiselect" id="languages" onclick="toggleDropdown('languagesOptions')">
-                        Select Languages
-                    </div>
-                    <div class="dropdown-options" id="languagesOptions"></div>
-                </div>
-            </div>
-
-
-            <button type="submit" class="btn btn-primary w-100 mt-3">Create Account</button>
-            <p class="text-center mt-3">Already have an account? <a href="/login" class="text-primary">Log in</a></p>
-
-=======
                 <input type="hidden" id="servicesHidden" name="services">
             </div>
 
@@ -402,7 +356,6 @@
             <div class="mb-3">
                 <button class="btn btn-success w-100" type="submit">Create Account</button>
             </div>
->>>>>>> f906c141
         </form>
         <p class="text-center mt-4">Already have an account? <a href="/login"
                 class="text-primary">Log in</a></p>
@@ -530,12 +483,6 @@
             }
 
             populateDropdown("countryOptions", countries, true)
-<<<<<<< HEAD
-            populateDropdown("programOptions", programs, true)
-            populateDropdown("availableFieldsOptions", fields)
-            populateDropdown("languagesOptions", languages);
-            populateDropdown("servicesOptions", services);
-=======
             populateDropdown("servicesOptions", services);
 
             document.addEventListener('DOMContentLoaded', () => {
@@ -696,7 +643,6 @@
                 });
             });
     
->>>>>>> f906c141
         </script>
 </body>
 
